"""
.. module: bless.aws_lambda.bless_lambda
    :copyright: (c) 2016 by Netflix Inc., see AUTHORS for more
    :license: Apache, see LICENSE for more details.
"""
import base64
import logging
import time

import boto3
import os
from kmsauth import KMSTokenValidator, TokenValidationError
from botocore.exceptions import ClientError
from marshmallow.exceptions import ValidationError
from bless.config.bless_config import BlessConfig, BLESS_OPTIONS_SECTION, \
<<<<<<< HEAD
    CERTIFICATE_VALIDITY_BEFORE_SEC_OPTION, CERTIFICATE_VALIDITY_AFTER_SEC_OPTION, \
    ENTROPY_MINIMUM_BITS_OPTION, RANDOM_SEED_BYTES_OPTION, \
    BLESS_CA_SECTION, CA_PRIVATE_KEY_FILE_OPTION, LOGGING_LEVEL_OPTION, KMSAUTH_SECTION, \
    KMSAUTH_USEKMSAUTH_OPTION, KMSAUTH_SERVICE_ID_OPTION, TEST_USER_OPTION

=======
    CERTIFICATE_VALIDITY_WINDOW_SEC_OPTION, ENTROPY_MINIMUM_BITS_OPTION, RANDOM_SEED_BYTES_OPTION, \
    BLESS_CA_SECTION, CA_PRIVATE_KEY_FILE_OPTION, LOGGING_LEVEL_OPTION, EXTENSIONS_OPTION
import ConfigParser
>>>>>>> ba6dc07c
from bless.request.bless_request import BlessSchema
from bless.ssh.certificate_authorities.ssh_certificate_authority_factory import \
    get_ssh_certificate_authority
from bless.ssh.certificates.ssh_certificate_builder import SSHCertificateType
from bless.ssh.certificates.ssh_certificate_builder_factory import get_ssh_certificate_builder


def lambda_handler(event, context=None, ca_private_key_password=None,
                   entropy_check=True,
                   config_file=os.path.join(os.path.dirname(__file__), 'bless_deploy.cfg')):
    """
    This is the function that will be called when the lambda function starts.
    :param event: Dictionary of the json request.
    :param context: AWS LambdaContext Object
    http://docs.aws.amazon.com/lambda/latest/dg/python-context-object.html
    :param ca_private_key_password: For local testing, if the password is provided, skip the KMS
    decrypt.
    :param entropy_check: For local testing, if set to false, it will skip checking entropy and
    won't try to fetch additional random from KMS
    :param config_file: The config file to load the SSH CA private key from, and additional settings
    :return: the SSH Certificate that can be written to id_rsa-cert.pub or similar file.
    """
    # AWS Region determines configs related to KMS
    region = os.environ['AWS_REGION']

    # Load the deployment config values
    config = BlessConfig(region,
                         config_file=config_file)

    logging_level = config.get(BLESS_OPTIONS_SECTION, LOGGING_LEVEL_OPTION)
    numeric_level = getattr(logging, logging_level.upper(), None)
    if not isinstance(numeric_level, int):
        raise ValueError('Invalid log level: {}'.format(logging_level))

    logger = logging.getLogger()
    logger.setLevel(numeric_level)

    certificate_validity_before_seconds = config.getint(BLESS_OPTIONS_SECTION,
                                            CERTIFICATE_VALIDITY_BEFORE_SEC_OPTION)
    certificate_validity_after_seconds = config.getint(BLESS_OPTIONS_SECTION,
                                            CERTIFICATE_VALIDITY_AFTER_SEC_OPTION)
    entropy_minimum_bits = config.getint(BLESS_OPTIONS_SECTION, ENTROPY_MINIMUM_BITS_OPTION)
    random_seed_bytes = config.getint(BLESS_OPTIONS_SECTION, RANDOM_SEED_BYTES_OPTION)
    ca_private_key_file = config.get(BLESS_CA_SECTION, CA_PRIVATE_KEY_FILE_OPTION)
    password_ciphertext_b64 = config.getpassword()

<<<<<<< HEAD
    # Process cert request
    schema = BlessSchema(strict=True)
    try:
        request = schema.load(event).data
    except ValidationError as e:
        return {
            'errorType': 'InputValidationError',
            'errorMessage': str(e)
        }

    logger.info('Bless lambda invoked by [user: {0}, bastion_ips:{1}, public_key: {2}, kmsauth_token:{3}]'.format(
        request.bastion_user,
        request.bastion_user_ip,
        request.public_key_to_sign,
        request.kmsauth_token))
=======
    try:
        extensions = config.get(BLESS_OPTIONS_SECTION, EXTENSIONS_OPTION)
    except ConfigParser.NoOptionError:
        extensions = None
>>>>>>> ba6dc07c

    # read the private key .pem
    with open(os.path.join(os.path.dirname(__file__), ca_private_key_file), 'r') as f:
        ca_private_key = f.read()

    # decrypt ca private key password
    if ca_private_key_password is None:
        kms_client = boto3.client('kms', region_name=region)
        try:
            ca_password = kms_client.decrypt(
                CiphertextBlob=base64.b64decode(password_ciphertext_b64))
            ca_private_key_password = ca_password['Plaintext']
        except ClientError as e:
            return {
                'errorType': 'ClientError',
                'errorMessage': str(e)
            }

    # if running as a Lambda, we can check the entropy pool and seed it with KMS if desired
    if entropy_check:
        with open('/proc/sys/kernel/random/entropy_avail', 'r') as f:
            entropy = int(f.read())
            logger.debug(entropy)
            if entropy < entropy_minimum_bits:
                logger.info(
                    'System entropy was {}, which is lower than the entropy_'
                    'minimum {}.  Using KMS to seed /dev/urandom'.format(
                        entropy, entropy_minimum_bits))
                response = kms_client.generate_random(
                    NumberOfBytes=random_seed_bytes)
                random_seed = response['Plaintext']
                with open('/dev/urandom', 'w') as urandom:
                    urandom.write(random_seed)

    # cert values determined only by lambda and its configs
    current_time = int(time.time())
    test_user = config.get(BLESS_OPTIONS_SECTION, TEST_USER_OPTION)
    if (test_user and (request.bastion_user == test_user or
            request.remote_username == test_user)):
        # This is a test call, the lambda will issue an invalid
        # certificate where valid_before < valid_after
        valid_before = current_time
        valid_after = current_time + 1
        bypass_time_validity_check = True
    else:
        valid_before = current_time + certificate_validity_after_seconds
        valid_after = current_time - certificate_validity_before_seconds
        bypass_time_validity_check = False

    # Authenticate the user with KMS, if key is setup
    if config.get(KMSAUTH_SECTION, KMSAUTH_USEKMSAUTH_OPTION):
        if request.kmsauth_token:
            try:
                validator = KMSTokenValidator(
                    None,
                    config.getkmsauthkeyids(),
                    config.get(KMSAUTH_SECTION, KMSAUTH_SERVICE_ID_OPTION),
                    region
                )
                # decrypt_token will raise a TokenValidationError if token doesn't match
                validator.decrypt_token(
                    "2/user/{}".format(request.remote_username),
                    request.kmsauth_token
                )
            except TokenValidationError as e:
                return {
                    'errorType': 'KMSAuthValidationError',
                    'errorMessage': str(e)
                }
        else:
            raise ValueError('Invalid request, missing kmsauth token')

    # Build the cert
    ca = get_ssh_certificate_authority(ca_private_key, ca_private_key_password)
    cert_builder = get_ssh_certificate_builder(ca, SSHCertificateType.USER,
                                               request.public_key_to_sign)
    cert_builder.add_valid_principal(request.remote_username)
    cert_builder.set_valid_before(valid_before)
    cert_builder.set_valid_after(valid_after)

    if extensions is not None:
        cert_builder.clear_extensions()
        for e in extensions.split():
            cert_builder.add_extension(e)

    # cert_builder is needed to obtain the SSH public key's fingerprint
    key_id = 'request[{}] for[{}] from[{}] command[{}] ssh_key:[{}]  ca:[{}] valid_to[{}]'.format(
        context.aws_request_id, request.bastion_user, request.bastion_user_ip, request.command,
        cert_builder.ssh_public_key.fingerprint, context.invoked_function_arn,
        time.strftime("%Y/%m/%d %H:%M:%S", time.gmtime(valid_before)))
    cert_builder.set_critical_option_source_addresses('{}'.format(request.bastion_ips))
    cert_builder.set_key_id(key_id)
    cert = cert_builder.get_cert_file(bypass_time_validity_check)

    logger.info(
        'Issued a cert to bastion_ips[{}] for the remote_username of [{}] with the key_id[{}] and '
        'valid_from[{}])'.format(
            request.bastion_ips, request.remote_username, key_id,
            time.strftime("%Y/%m/%d %H:%M:%S", time.gmtime(valid_after))))
    return cert<|MERGE_RESOLUTION|>--- conflicted
+++ resolved
@@ -5,25 +5,19 @@
 """
 import base64
 import logging
+import os
 import time
 
 import boto3
-import os
+from botocore.exceptions import ClientError
 from kmsauth import KMSTokenValidator, TokenValidationError
-from botocore.exceptions import ClientError
 from marshmallow.exceptions import ValidationError
+
 from bless.config.bless_config import BlessConfig, BLESS_OPTIONS_SECTION, \
-<<<<<<< HEAD
     CERTIFICATE_VALIDITY_BEFORE_SEC_OPTION, CERTIFICATE_VALIDITY_AFTER_SEC_OPTION, \
     ENTROPY_MINIMUM_BITS_OPTION, RANDOM_SEED_BYTES_OPTION, \
     BLESS_CA_SECTION, CA_PRIVATE_KEY_FILE_OPTION, LOGGING_LEVEL_OPTION, KMSAUTH_SECTION, \
-    KMSAUTH_USEKMSAUTH_OPTION, KMSAUTH_SERVICE_ID_OPTION, TEST_USER_OPTION
-
-=======
-    CERTIFICATE_VALIDITY_WINDOW_SEC_OPTION, ENTROPY_MINIMUM_BITS_OPTION, RANDOM_SEED_BYTES_OPTION, \
-    BLESS_CA_SECTION, CA_PRIVATE_KEY_FILE_OPTION, LOGGING_LEVEL_OPTION, EXTENSIONS_OPTION
-import ConfigParser
->>>>>>> ba6dc07c
+    KMSAUTH_USEKMSAUTH_OPTION, KMSAUTH_SERVICE_ID_OPTION, TEST_USER_OPTION, EXTENSIONS_OPTION
 from bless.request.bless_request import BlessSchema
 from bless.ssh.certificate_authorities.ssh_certificate_authority_factory import \
     get_ssh_certificate_authority
@@ -69,8 +63,8 @@
     random_seed_bytes = config.getint(BLESS_OPTIONS_SECTION, RANDOM_SEED_BYTES_OPTION)
     ca_private_key_file = config.get(BLESS_CA_SECTION, CA_PRIVATE_KEY_FILE_OPTION)
     password_ciphertext_b64 = config.getpassword()
+    certificate_extensions = config.get(BLESS_OPTIONS_SECTION, EXTENSIONS_OPTION)
 
-<<<<<<< HEAD
     # Process cert request
     schema = BlessSchema(strict=True)
     try:
@@ -86,12 +80,6 @@
         request.bastion_user_ip,
         request.public_key_to_sign,
         request.kmsauth_token))
-=======
-    try:
-        extensions = config.get(BLESS_OPTIONS_SECTION, EXTENSIONS_OPTION)
-    except ConfigParser.NoOptionError:
-        extensions = None
->>>>>>> ba6dc07c
 
     # read the private key .pem
     with open(os.path.join(os.path.dirname(__file__), ca_private_key_file), 'r') as f:
@@ -172,9 +160,9 @@
     cert_builder.set_valid_before(valid_before)
     cert_builder.set_valid_after(valid_after)
 
-    if extensions is not None:
+    if certificate_extensions is not None:
         cert_builder.clear_extensions()
-        for e in extensions.split():
+        for e in certificate_extensions.split():
             cert_builder.add_extension(e)
 
     # cert_builder is needed to obtain the SSH public key's fingerprint
